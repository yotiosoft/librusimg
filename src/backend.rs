mod empty;
#[cfg(feature="bmp")]
mod bmp;
#[cfg(feature="jpeg")]
mod jpeg;
#[cfg(feature="png")]
mod png;
#[cfg(feature="webp")]
mod webp;

use std::fs::Metadata;
use std::io::Read;
use std::path::{Path, PathBuf};
use image::DynamicImage;

use super::{RusImg, Extension, RusimgError, ImgSize, Rect};

/// BackendTrait is a trait for RusImg objects.
/// This trait is used for image operations.
/// Implement this trait for each image format.
pub trait BackendTrait {
    /// Import an image from a DynamicImage object.
    /// 
    /// args:
    /// - image: DynamicImage object
    /// - source_path: PathBuf object
    /// - source_metadata: Metadata object
    /// 
    /// returns:
    /// - Self object
    fn import(image: Option<DynamicImage>, source_path: Option<PathBuf>, source_metadata: Option<Metadata>) -> Result<Self, RusimgError> where Self: Sized;
    /// Open an image from a image buffer.
    /// The ``path`` parameter is the file path of the image, but it is used for copying the file path to the object.
    /// This returns a RusImg object.
    /// 
    /// args:
    /// - path: file path of the image
    /// - image_buf: image buffer
    /// - metadata: Metadata object
    /// 
    /// returns:
    /// - Self object
    fn open(path: Option<PathBuf>, image_buf: Option<Vec<u8>>, metadata: Option<Metadata>) -> Result<Self, RusimgError> where Self: Sized;

    /// Save the image to a file to the ``path``.
    /// If the ``path`` is None, the image will be saved to the original file with the new extension.
    /// 
    /// args:
    /// - path: file path for saving the image
    /// 
    /// returns:
    /// - Result object
    fn save(&mut self, path: Option<PathBuf>) -> Result<(), RusimgError>;
    /// Compress the image with the quality parameter.
    /// The quality parameter is a float value between 0.0 and 100.0.
    /// 
    /// args:
    /// - quality: quality parameter
    /// 
    /// returns:
    /// - Result object
    fn compress(&mut self, quality: Option<f32>) -> Result<(), RusimgError>;
    /// Resize the image with the resize_ratio parameter.
    /// The resize_ratio parameter is a u8 value between 1 and 100.
    /// 
    /// args:
    /// - resize_ratio: resize ratio parameter
    /// 
    /// returns:
    /// - ImgSize object
    fn resize(&mut self, resize_ratio: u8) -> Result<ImgSize, RusimgError>;
    /// Trim the image with the trim parameter.
    /// The trim parameter is a Rect object.
    /// 
    /// args:
    /// - trim: trim parameter (Rect object)
    /// 
    /// returns:
    /// - ImgSize object
    fn trim(&mut self, trim: Rect) -> Result<ImgSize, RusimgError>;
    /// Grayscale the image.
    fn grayscale(&mut self);
    /// Set a image::DynamicImage to the image object.
    /// After setting the image, the image object will be updated.
    /// 
    /// args:
    /// - image: DynamicImage object
    /// 
    /// returns:
    /// - Result object
    fn set_dynamic_image(&mut self, image: DynamicImage) -> Result<(), RusimgError>;
    /// Get a image::DynamicImage from the image object.
    /// 
    /// returns:
    /// - DynamicImage object
    fn get_dynamic_image(&mut self) -> Result<DynamicImage, RusimgError>;
    /// Get the source file path.
    /// 
    /// returns:
    /// - Result<PathBuf, RusimgError>
    fn get_source_filepath(&self) -> Option<PathBuf>;
    /// Get the destination file path.
    /// 
    /// returns:
    /// - Result<Option<PathBuf>, RusimgError>
    fn get_destination_filepath(&self) -> Result<Option<PathBuf>, RusimgError>;
    /// Get the source metadata.
    /// 
    /// returns:
    /// - Result<Metadata, RusimgError>
    fn get_metadata_src(&self) -> Option<Metadata>;
    /// Get the destination metadata.
    /// 
    /// returns:
    /// - Result<Option<Metadata>, RusimgError>
    fn get_metadata_dest(&self) -> Option<Metadata>;
    /// Get the image size.
    /// 
    /// returns:
    /// - Result<ImgSize, RusimgError>
    fn get_size(&self) -> Result<ImgSize, RusimgError>;

    /// Get a file path for saving an image.
    /// If the destination_filepath is None, the image will be saved to the source file path with the new extension.
    /// 
    /// args:
    /// - source_filepath: source file path
    /// - destination_filepath: destination file path
    /// - new_extension: new extension
    /// 
    /// returns:
    /// - PathBuf object
    fn get_save_filepath(&self, source_filepath: &Option<PathBuf>, destination_filepath: Option<PathBuf>, new_extension: &String) -> Result<PathBuf, RusimgError> {
        if let Some(path) = destination_filepath {
            if Path::new(&path).is_dir() {
                let source_filepath = match source_filepath {
                    Some(path) => path,
                    None => return Err(RusimgError::SourcePathMustBeSpecified),
                };
                let filename = match Path::new(&source_filepath).file_name() {
                    Some(filename) => filename,
                    None => return Err(RusimgError::FailedToGetFilename(source_filepath.clone())),
                };
                Ok(Path::new(&path).join(filename).with_extension(new_extension))
            }
            else {
                Ok(path)
            }
        }
        else {
            let source_filepath = match source_filepath {
                Some(path) => path,
                None => return Err(RusimgError::SourcePathMustBeSpecified),
            };
            Ok(Path::new(&source_filepath).with_extension(new_extension))
        }
    }
}

// Get image format from image buffer.
fn guess_image_format(image_buf: &[u8]) -> Result<image::ImageFormat, RusimgError> {
    let format = image::guess_format(image_buf).map_err(|e| RusimgError::FailedToOpenImage(e.to_string()))?;
    Ok(format)
}

fn new_empty_image(path: PathBuf) -> Result<RusImg, RusimgError> {
    let empty = empty::EmptyImage::import(None, Some(path), None)?;
    let data = Box::new(empty);
    Ok(RusImg { extension: Extension::Empty, data: data })
}
/// Open a bmp image file and make a RusImg object.
/// If the bmp feature is enabled, it will open a BMP image.
/// If not, it will return an UnsupportedFileExtension error.
#[cfg(feature="bmp")]
fn open_bmp_image(path: &Path, buf: Vec<u8>, metadata_input: Metadata) -> Result<RusImg, RusimgError> {
    let image = bmp::BmpImage::open(Some(path.to_path_buf()), Some(buf), Some(metadata_input))?;
    let data = Box::new(image);
    Ok(RusImg { extension: Extension::Bmp, data: data })
}
#[cfg(not(feature="bmp"))]
fn open_bmp_image(_path: &Path, _buf: Vec<u8>, _metadata_input: Metadata) -> Result<RusImg, RusimgError> {
    Err(RusimgError::UnsupportedFileExtension)
}
/// Open a jpeg image file and make a RusImg object.
/// If the jpeg feature is enabled, it will open a JPEG image.
/// If not, it will return an UnsupportedFileExtension error.
#[cfg(feature="jpeg")]
fn open_jpeg_image(path: &Path, buf: Vec<u8>, metadata_input: Metadata) -> Result<RusImg, RusimgError> {
    let image = jpeg::JpegImage::open(Some(path.to_path_buf()), Some(buf), Some(metadata_input))?;
    let data = Box::new(image);
    Ok(RusImg { extension: Extension::Jpeg, data: data })
}
#[cfg(not(feature="jpeg"))]
fn open_jpeg_image(_path: &Path, _buf: Vec<u8>, _metadata_input: Metadata) -> Result<RusImg, RusimgError> {
    Err(RusimgError::UnsupportedFileExtension)
}
/// Open a png image file and make a RusImg object.
/// If the png feature is enabled, it will open a PNG image.
/// If not, it will return an UnsupportedFileExtension error.
#[cfg(feature="png")]
fn open_png_image(path: &Path, buf: Vec<u8>, metadata_input: Metadata) -> Result<RusImg, RusimgError> {
    let image = png::PngImage::open(Some(path.to_path_buf()), Some(buf), Some(metadata_input))?;
    let data = Box::new(image);
    Ok(RusImg { extension: Extension::Png, data: data })
}
#[cfg(not(feature="png"))]
fn open_png_image(_path: &Path, _buf: Vec<u8>, _metadata_input: Metadata) -> Result<RusImg, RusimgError> {
    Err(RusimgError::UnsupportedFileExtension)
}
/// Open a webp image file and make a RusImg object.
/// If the webp feature is enabled, it will open a WebP image.
/// If not, it will return an UnsupportedFileExtension error.
#[cfg(feature="webp")]
fn open_webp_image(path: &Path, buf: Vec<u8>, metadata_input: Metadata) -> Result<RusImg, RusimgError> {
    let image = webp::WebpImage::open(Some(path.to_path_buf()), Some(buf), Some(metadata_input))?;
    let data = Box::new(image);
    Ok(RusImg { extension: Extension::Webp, data: data })
}
#[cfg(not(feature="webp"))]
fn open_webp_image(_path: &Path, _buf: Vec<u8>, _metadata_input: Metadata) -> Result<RusImg, RusimgError> {
    Err(RusimgError::UnsupportedFileExtension)
}

/// Open an image file and return a RusImg object.
pub fn open_image(path: &Path) -> Result<RusImg, RusimgError> {
    // If the file does not exist, make an empty image.
    if !path.exists() {
        return new_empty_image(path.to_path_buf());
    }

    let mut raw_data = std::fs::File::open(&path.to_path_buf()).map_err(|e| RusimgError::FailedToOpenFile(e.to_string()))?;
    let mut buf = Vec::new();
    raw_data.read_to_end(&mut buf).map_err(|e| RusimgError::FailedToReadFile(e.to_string()))?;
    let metadata_input = raw_data.metadata().map_err(|e| RusimgError::FailedToGetMetadata(e.to_string()))?;

    match guess_image_format(&buf)? {
        image::ImageFormat::Bmp => {
            open_bmp_image(path, buf, metadata_input)
        },
        image::ImageFormat::Jpeg => {
            open_jpeg_image(path, buf, metadata_input)
        },
        image::ImageFormat::Png => {
            open_png_image(path, buf, metadata_input)
        },
        image::ImageFormat::WebP => {
            open_webp_image(path, buf, metadata_input)
        },
        _ => Err(RusimgError::UnsupportedFileExtension),
    }
}

/// Open but not read because the file is not exist.
pub fn new_image(path: &Path) -> Result<RusImg, RusimgError> {
    new_empty_image(path.to_path_buf())
}

// Converter interfaces.
/// Convert a DynamicImage object to a BMP image object.
/// If the bmp feature is enabled, it will convert the DynamicImage to a BMP image.
/// If not, it will return an UnsupportedFileExtension error.
#[cfg(feature="bmp")]
<<<<<<< HEAD
pub fn convert_to_bmp_image(dynamic_image: DynamicImage, filepath: Option<PathBuf>, metadata: Option<Metadata>) -> Result<Box<(dyn BackendTrait)>, RusimgError> {
    let bmp = bmp::BmpImage::import(Some(dynamic_image), filepath, metadata)?;
    Ok(Box::new(bmp))
}
#[cfg(not(feature="bmp"))]
pub fn convert_to_bmp_image(_dynamic_image: DynamicImage, _filepath: Option<PathBuf>, _metadata: Option<Metadata>) -> Result<Box<(dyn BackendTrait)>, RusimgError> {
=======
pub fn convert_to_bmp_image(dynamic_image: DynamicImage, filepath: PathBuf, metadata: Option<Metadata>) -> Result<Box<(dyn BackendTrait)>, RusimgError> {
    let bmp = bmp::BmpImage::import(Some(dynamic_image), Some(filepath), metadata)?;
    Ok(Box::new(bmp))
}
#[cfg(not(feature="bmp"))]
pub fn convert_to_bmp_image(_dynamic_image: DynamicImage, _filepath: PathBuf, _metadata: Option<Metadata>) -> Result<Box<(dyn BackendTrait)>, RusimgError> {
>>>>>>> 1665f856
    Err(RusimgError::UnsupportedFileExtension)
}
/// Convert a DynamicImage object to a JPEG image object.
/// If the jpeg feature is enabled, it will convert the DynamicImage to a JPEG image.
/// If not, it will return an UnsupportedFileExtension error.
#[cfg(feature="jpeg")]
<<<<<<< HEAD
pub fn convert_to_jpeg_image(dynamic_image: DynamicImage, filepath: Option<PathBuf>, metadata: Option<Metadata>) -> Result<Box<(dyn BackendTrait)>, RusimgError> {
    let jpeg = jpeg::JpegImage::import(Some(dynamic_image), filepath, metadata)?;
    Ok(Box::new(jpeg))
}
#[cfg(not(feature="jpeg"))]
pub fn convert_to_jpeg_image(_dynamic_image: DynamicImage, _filepath: Option<PathBuf>, _metadata: Option<Metadata>) -> Result<Box<(dyn BackendTrait)>, RusimgError> {
=======
pub fn convert_to_jpeg_image(dynamic_image: DynamicImage, filepath: PathBuf, metadata: Option<Metadata>) -> Result<Box<(dyn BackendTrait)>, RusimgError> {
    let jpeg = jpeg::JpegImage::import(Some(dynamic_image), Some(filepath), metadata)?;
    Ok(Box::new(jpeg))
}
#[cfg(not(feature="jpeg"))]
pub fn convert_to_jpeg_image(_dynamic_image: DynamicImage, _filepath: PathBuf, _metadata: Option<Metadata>) -> Result<Box<(dyn BackendTrait)>, RusimgError> {
>>>>>>> 1665f856
    Err(RusimgError::UnsupportedFileExtension)
}
/// Convert a DynamicImage object to a PNG image object.
/// If the png feature is enabled, it will convert the DynamicImage to a PNG image.
/// If not, it will return an UnsupportedFileExtension error.
#[cfg(feature="png")]
<<<<<<< HEAD
pub fn convert_to_png_image(dynamic_image: DynamicImage, filepath: Option<PathBuf>, metadata: Option<Metadata>) -> Result<Box<(dyn BackendTrait)>, RusimgError> {
    let png = png::PngImage::import(Some(dynamic_image), filepath, metadata)?;
    Ok(Box::new(png))
}
#[cfg(not(feature="png"))]
pub fn convert_to_png_image(_dynamic_image: DynamicImage, _filepath: Option<PathBuf>, _metadata: Option<Metadata>) -> Result<Box<(dyn BackendTrait)>, RusimgError> {
=======
pub fn convert_to_png_image(dynamic_image: DynamicImage, filepath: PathBuf, metadata: Option<Metadata>) -> Result<Box<(dyn BackendTrait)>, RusimgError> {
    let png = png::PngImage::import(Some(dynamic_image), Some(filepath), metadata)?;
    Ok(Box::new(png))
}
#[cfg(not(feature="png"))]
pub fn convert_to_png_image(_dynamic_image: DynamicImage, _filepath: PathBuf, _metadata: Option<Metadata>) -> Result<Box<(dyn BackendTrait)>, RusimgError> {
>>>>>>> 1665f856
    Err(RusimgError::UnsupportedFileExtension)
}
/// Convert a DynamicImage object to a WebP image object.
/// If the webp feature is enabled, it will convert the DynamicImage to a WebP image.
/// If not, it will return an UnsupportedFileExtension error.
#[cfg(feature="webp")]
<<<<<<< HEAD
pub fn convert_to_webp_image(dynamic_image: DynamicImage, filepath: Option<PathBuf>, metadata: Option<Metadata>) -> Result<Box<(dyn BackendTrait)>, RusimgError> {
    let webp = webp::WebpImage::import(Some(dynamic_image), filepath, metadata)?;
    Ok(Box::new(webp))
}
#[cfg(not(feature="webp"))]
pub fn convert_to_webp_image(_dynamic_image: DynamicImage, _filepath: Option<PathBuf>, _metadata: Option<Metadata>) -> Result<Box<(dyn BackendTrait)>, RusimgError> {
=======
pub fn convert_to_webp_image(dynamic_image: DynamicImage, filepath: PathBuf, metadata: Option<Metadata>) -> Result<Box<(dyn BackendTrait)>, RusimgError> {
    let webp = webp::WebpImage::import(Some(dynamic_image), Some(filepath), metadata)?;
    Ok(Box::new(webp))
}
#[cfg(not(feature="webp"))]
pub fn convert_to_webp_image(_dynamic_image: DynamicImage, _filepath: PathBuf, _metadata: Option<Metadata>) -> Result<Box<(dyn BackendTrait)>, RusimgError> {
>>>>>>> 1665f856
    Err(RusimgError::UnsupportedFileExtension)
}<|MERGE_RESOLUTION|>--- conflicted
+++ resolved
@@ -260,83 +260,47 @@
 /// If the bmp feature is enabled, it will convert the DynamicImage to a BMP image.
 /// If not, it will return an UnsupportedFileExtension error.
 #[cfg(feature="bmp")]
-<<<<<<< HEAD
 pub fn convert_to_bmp_image(dynamic_image: DynamicImage, filepath: Option<PathBuf>, metadata: Option<Metadata>) -> Result<Box<(dyn BackendTrait)>, RusimgError> {
     let bmp = bmp::BmpImage::import(Some(dynamic_image), filepath, metadata)?;
     Ok(Box::new(bmp))
 }
 #[cfg(not(feature="bmp"))]
 pub fn convert_to_bmp_image(_dynamic_image: DynamicImage, _filepath: Option<PathBuf>, _metadata: Option<Metadata>) -> Result<Box<(dyn BackendTrait)>, RusimgError> {
-=======
-pub fn convert_to_bmp_image(dynamic_image: DynamicImage, filepath: PathBuf, metadata: Option<Metadata>) -> Result<Box<(dyn BackendTrait)>, RusimgError> {
-    let bmp = bmp::BmpImage::import(Some(dynamic_image), Some(filepath), metadata)?;
-    Ok(Box::new(bmp))
-}
-#[cfg(not(feature="bmp"))]
-pub fn convert_to_bmp_image(_dynamic_image: DynamicImage, _filepath: PathBuf, _metadata: Option<Metadata>) -> Result<Box<(dyn BackendTrait)>, RusimgError> {
->>>>>>> 1665f856
     Err(RusimgError::UnsupportedFileExtension)
 }
 /// Convert a DynamicImage object to a JPEG image object.
 /// If the jpeg feature is enabled, it will convert the DynamicImage to a JPEG image.
 /// If not, it will return an UnsupportedFileExtension error.
 #[cfg(feature="jpeg")]
-<<<<<<< HEAD
 pub fn convert_to_jpeg_image(dynamic_image: DynamicImage, filepath: Option<PathBuf>, metadata: Option<Metadata>) -> Result<Box<(dyn BackendTrait)>, RusimgError> {
     let jpeg = jpeg::JpegImage::import(Some(dynamic_image), filepath, metadata)?;
     Ok(Box::new(jpeg))
 }
 #[cfg(not(feature="jpeg"))]
 pub fn convert_to_jpeg_image(_dynamic_image: DynamicImage, _filepath: Option<PathBuf>, _metadata: Option<Metadata>) -> Result<Box<(dyn BackendTrait)>, RusimgError> {
-=======
-pub fn convert_to_jpeg_image(dynamic_image: DynamicImage, filepath: PathBuf, metadata: Option<Metadata>) -> Result<Box<(dyn BackendTrait)>, RusimgError> {
-    let jpeg = jpeg::JpegImage::import(Some(dynamic_image), Some(filepath), metadata)?;
-    Ok(Box::new(jpeg))
-}
-#[cfg(not(feature="jpeg"))]
-pub fn convert_to_jpeg_image(_dynamic_image: DynamicImage, _filepath: PathBuf, _metadata: Option<Metadata>) -> Result<Box<(dyn BackendTrait)>, RusimgError> {
->>>>>>> 1665f856
     Err(RusimgError::UnsupportedFileExtension)
 }
 /// Convert a DynamicImage object to a PNG image object.
 /// If the png feature is enabled, it will convert the DynamicImage to a PNG image.
 /// If not, it will return an UnsupportedFileExtension error.
 #[cfg(feature="png")]
-<<<<<<< HEAD
 pub fn convert_to_png_image(dynamic_image: DynamicImage, filepath: Option<PathBuf>, metadata: Option<Metadata>) -> Result<Box<(dyn BackendTrait)>, RusimgError> {
     let png = png::PngImage::import(Some(dynamic_image), filepath, metadata)?;
     Ok(Box::new(png))
 }
 #[cfg(not(feature="png"))]
 pub fn convert_to_png_image(_dynamic_image: DynamicImage, _filepath: Option<PathBuf>, _metadata: Option<Metadata>) -> Result<Box<(dyn BackendTrait)>, RusimgError> {
-=======
-pub fn convert_to_png_image(dynamic_image: DynamicImage, filepath: PathBuf, metadata: Option<Metadata>) -> Result<Box<(dyn BackendTrait)>, RusimgError> {
-    let png = png::PngImage::import(Some(dynamic_image), Some(filepath), metadata)?;
-    Ok(Box::new(png))
-}
-#[cfg(not(feature="png"))]
-pub fn convert_to_png_image(_dynamic_image: DynamicImage, _filepath: PathBuf, _metadata: Option<Metadata>) -> Result<Box<(dyn BackendTrait)>, RusimgError> {
->>>>>>> 1665f856
     Err(RusimgError::UnsupportedFileExtension)
 }
 /// Convert a DynamicImage object to a WebP image object.
 /// If the webp feature is enabled, it will convert the DynamicImage to a WebP image.
 /// If not, it will return an UnsupportedFileExtension error.
 #[cfg(feature="webp")]
-<<<<<<< HEAD
 pub fn convert_to_webp_image(dynamic_image: DynamicImage, filepath: Option<PathBuf>, metadata: Option<Metadata>) -> Result<Box<(dyn BackendTrait)>, RusimgError> {
     let webp = webp::WebpImage::import(Some(dynamic_image), filepath, metadata)?;
     Ok(Box::new(webp))
 }
 #[cfg(not(feature="webp"))]
 pub fn convert_to_webp_image(_dynamic_image: DynamicImage, _filepath: Option<PathBuf>, _metadata: Option<Metadata>) -> Result<Box<(dyn BackendTrait)>, RusimgError> {
-=======
-pub fn convert_to_webp_image(dynamic_image: DynamicImage, filepath: PathBuf, metadata: Option<Metadata>) -> Result<Box<(dyn BackendTrait)>, RusimgError> {
-    let webp = webp::WebpImage::import(Some(dynamic_image), Some(filepath), metadata)?;
-    Ok(Box::new(webp))
-}
-#[cfg(not(feature="webp"))]
-pub fn convert_to_webp_image(_dynamic_image: DynamicImage, _filepath: PathBuf, _metadata: Option<Metadata>) -> Result<Box<(dyn BackendTrait)>, RusimgError> {
->>>>>>> 1665f856
     Err(RusimgError::UnsupportedFileExtension)
 }